<!DOCTYPE html>
<html lang="en">
  <head>
    <meta charset="UTF-8" />
    <meta name="viewport" content="width=device-width, initial-scale=1.0" />
    <title>VEHAB</title>
    <style>
      /* -----------  BASIC LAYOUT  ----------- */
      *,
      *::before,
      *::after {
        box-sizing: border-box;
      }
      body {
        margin: 0;
        padding: 2rem;
        font-family: Arial, sans-serif;
        background: #ffffff;
        color: #222;
      }
      h1 {
        margin-top: 0;
      }

      /* -----------  TABS  ----------- */
      .tabs {
        display: flex;
        gap: 0.5rem;
        margin-bottom: 1rem;
      }
      .tab-button {
        padding: 0.6rem 1.2rem;
        border: 1px solid #ccc;
        border-bottom: none;
        background: #ffae68;
        border-radius: 0.5rem 0.5rem 0 0;
        cursor: pointer;
        transition: background 0.2s;
        color: #222;
      }
      .tab-button:hover {
        background: #dcdcdc;
      }
      .tab-button.active {
        background: #ff661f;
        font-weight: 600;
      }
      .tab-content {
        border: 1px solid #ccc;
        border-radius: 0 0.5rem 0.5rem 0.5rem;
        background: #fff;
        padding: 1.25rem;
        min-height: 18rem;
      }
      .hidden {
        display: none !important;
      }

      /* -----------  SYMPTOM FORM  ----------- */
      textarea {
        width: 100%;
        max-width: 100%;
        min-height: 7rem;
        padding: 0.5rem;
        resize: vertical;
        border: 1px solid #ccc;
        border-radius: 0.25rem;
      }
      button {
        padding: 0.6rem 1rem;
        border: none;
        border-radius: 0.25rem;
        background: #3620ff;
        color: #fff;
        font-size: 0.9rem;
        cursor: pointer;
        transition: background 0.2s;
      }
      button:hover {
        background: #214aff;
      }
      button.secondary {
        background: #6c757d;
      }
      button.secondary:hover {
        background: #5b636b;
      }
      button:disabled {
        background: #b6b6b6;
        cursor: not-allowed;
      }

      /* Styles for the file upload input (adjusted for inline use) */
      .file-upload-inline-container {
        display: flex;
        align-items: center;
        gap: 0.5rem;
        flex-wrap: wrap;
      }
      .file-upload-inline-container input[type="file"] {
        display: none;
      }
      .file-upload-inline-container .custom-file-upload {
        display: inline-block;
        padding: 0.6rem 1rem;
        border: none;
        border-radius: 0.25rem;
        background: #3620ff;
        color: #fff;
        font-size: 0.9rem;
        cursor: pointer;
        transition: background 0.2s;
      }
      .file-upload-inline-container .custom-file-upload:hover {
        background: #214aff;
      }
      .file-upload-inline-container .file-name {
          margin-left: 0.5rem;
          font-style: italic;
          color: #555;
          flex-grow: 1;
          overflow: hidden;
          white-space: nowrap;
          text-overflow: ellipsis;
      }

      /* -----------  EXERCISE AREA  ----------- */
      .exercise-steps-container {
        margin-top: 1rem;
        padding: 1rem;
        border: 1px dashed #007bff;
        border-radius: 0.5rem;
        background: #f0f7ff;
      }
      .exercise-steps-container ul {
        padding-left: 1.2rem;
      }
      #webcam-container {
        margin-top: 1.5rem;
        text-align: center;
        border: 1px solid #eee;
        border-radius: 0.5rem;
        padding: 1rem;
        background: #fcfcfc;
      }
      #videoElement {
        width: 100%;
        max-width: 640px;
        aspect-ratio: 16/9;
        background: #000;
        border: 1px solid #aaa;
        border-radius: 0.25rem;
      }
      .vlm-feedback {
        margin-top: 0.8rem;
        padding: 0.8rem;
        border: 1px solid #dee2e6;
        background: #f9f9f9;
        border-radius: 0.25rem;
        text-align: left;
      }
      .vlm-status {
        font-weight: 600;
      }
      .button-group {
        display: flex;
        flex-wrap: wrap;
        gap: 0.5rem;
        margin-top: 0.8rem;
      }
      .video-preview {
            margin: 20px 0;
            text-align: center;
      }
      .video-preview video {
          max-width: 100%;
          max-height: 300px;
          border-radius: 8px;
      }
      .feedback-section {
          margin-top: 30px;
          padding: 20px;
          background: #f8f9fa;
          border-radius: 8px;
          display: none;
      }
      .feedback-section.show {
          display: block;
      }
<<<<<<< HEAD
=======

>>>>>>> f5f58eeb
      /* Video analysis container */
      #video-analysis-container {
        display: none;
        margin-top: 2rem;
        padding: 1.5rem;
        border: 1px solid #ddd;
        border-radius: 0.5rem;
        background: #fff;
      }

      #video-analysis-container.show {
        display: flex;
        gap: 2rem;
        align-items: flex-start;
      }

      .video-display {
        flex: 1;
        min-width: 0;
      }

      .video-display video {
        width: 100%;
        max-width: 400px;
        border-radius: 0.5rem;
        box-shadow: 0 2px 8px rgba(0,0,0,0.1);
      }

      .analysis-feedback {
        flex: 1;
        padding: 1rem;
        background: #f8f9fa;
        border-radius: 0.5rem;
        border: 1px solid #e9ecef;
      }

      .analysis-feedback h3 {
        margin-top: 0;
        color: #495057;
      }

      .analyzing-spinner {
        display: inline-block;
        animation: spin 1s linear infinite;
      }

      @keyframes spin {
        0% { transform: rotate(0deg); }
        100% { transform: rotate(360deg); }
      }

    </style>
  </head>
  <body>
    <h1>VEHAB: Your AI Prosthetic Rehab Assistant</h1>

    <!--  TAB CONTROLS  -->
    <div class="tabs">
      <button class="tab-button active" data-target="exerciseTab">Exercise</button>
      <button class="tab-button" data-target="recommendTab">Get Recommendations</button>
    </div>

    <!--  EXERCISE TAB  -->
    <section id="exerciseTab" class="tab-content">
      <h2>Step-by-Step Exercises</h2>
      <p>Describe your prosthetic/amputation type to get tailored exercise recommendations:</p>
      <select id="prostheticInput">
        <option value="" disabled selected>Select prosthetic/amputation type</option>
        <option value="transtibial">Transtibial (below knee)</option>
        <option value="transfemoral">Transfemoral (above knee)</option>
      </select>
      <select id="legInput">
        <option value="" disabled selected>Select right or left leg</option>
        <option value="right">Right leg</option>
        <option value="left">Left leg</option>
      </select>
      <br />
      <p>List the exercises recommended to you by your physiotherapist:</p>
      <textarea id="exercisesInput" placeholder="e.g., Hamstring Stretch, Hip Extension on Side, Side Stepping."></textarea>
      <br />
      <div class="button-row">
        <button id="askButton">Get Recommendation</button>
        <br />
        <div class="file-upload-inline-container">
            <input type="file" name="pdf_file" id="inlinePdfFileInput" accept=".pdf">
            <label for="inlinePdfFileInput" class="custom-file-upload">Upload PDF</label>
            <span id="inlineFileNameDisplay" class="file-name">No file chosen</span>
        </div>

        <button id="cancelUploadBtn">Cancel Upload</button>    
      </div>

      <div class="exercise-navigation">
        <button id="prevExerciseButton" class="hidden">Previous Exercise</button>
        <span id="exerciseProgress" style="margin: 0 1rem;">Exercise 0 of 0</span>
        <button id="nextExerciseButton" class="hidden">Next Exercise</button>
      </div>

      <p id="inlineUploadStatus" style="margin-top: 0.5rem; font-weight: bold;"></p>

      <div id="recommendationResult" style="margin-top: 1rem;">
        <p><strong>Exercise:</strong> <span id="exerciseOutput">N/A</span></p>
        <p><strong>Prosthetic limb type:</strong> <span id="prostheticOutput">N/A</span></p>
        <p><strong>Exercise Purpose:</strong> <span id="purposeOutput">N/A</span></p>
        <p><strong>Common Mistakes:</strong> <span id="mistakesOutput">N/A</span></p>

        <div class="exercise-steps-container">
          <h4>Exercise Steps:</h4>

          <ul id="exerciseStepsList">
            <li>Steps will appear here.</li>
          </ul>

          <div class="speech-controls" style="margin-top: 1rem;">
            <label for="voiceSelect"><strong>Choose Voice:</strong></label>
            <select id="voiceSelect"></select>
          
            <div style="margin-top: 1rem;">
              <label for="rateSlider">Speed (Rate): <span id="rateValue">1</span></label>
              <input type="range" id="rateSlider" min="0.5" max="2" value="1" step="0.1" />
            </div>
          
            <div style="margin-top: 1rem;">
              <button id="readStepsButton" class="secondary">Read Steps</button>
              <button id="pauseButton" class="secondary">⏸ Pause</button>
              <button id="resumeButton" class="secondary">▶ Resume</button>
              <button id="stopButton" class="secondary">⏹ Stop</button>
            </div>
          </div>         

          <div class="button-group">
            <button id="startExerciseButton" class="hidden">Start Exercise with VLM</button>
            <button id="uploadVideoButton" class="hidden">Upload Video</button>
            <input type="file" id="videoFileInput" accept="video/*" style="display: none;">
            <button id="analyzeVideoButton" class="hidden">Analyze Video</button>
            <button id="nextStepButton" class="hidden secondary">Next Step</button>
            <button id="finishExerciseButton" class="hidden secondary">Finish Exercise</button>
          </div>
          <p id="videoUploadStatus" style="margin-top: 0.5rem; font-weight: bold; color: green;"></p>

          <div id="videoPreview" class="video-preview"></div>
        </div>

        <!-- Error messages can appear anytime -->
        <div id="errorMessage" class="error" style="display: none;"></div>
        
        <!-- Feedback section - only shows AFTER successful video analysis -->
        <div id="feedbackSection" class="feedback-section" style="display: none;">
          <h3>Exercise Analysis Results</h3>
          <div id="feedbackContent" class="feedback-content"></div>
        </div>
      </div>

      <div id="webcam-container" class="hidden">
        <h3>Exercise Supervision (Webcam)</h3>
        <video id="videoElement" autoplay muted playsinline></video>
        <div class="vlm-feedback">
          <h4>Current Step: <span id="currentStepDisplay">N/A</span></h4>
          <p id="vlmFeedbackOutput">Awaiting feedback...</p>
          <p class="vlm-status">Status: <span id="vlmStatusOutput">Idle</span></p>
        </div>
        <button id="stopWebcamButton" class="secondary">Stop Webcam</button>
      </div>

      <!-- Video Analysis Container -->
      <div id="video-analysis-container">
        <div class="video-display">
          <h3>Uploaded Video</h3>
          <video id="analysis-video" controls></video>
        </div>
        <div class="analysis-feedback">
<<<<<<< HEAD
          <h3>Analysis Results</h3>
=======
          <h3>Analysis</h3>
>>>>>>> f5f58eeb
          <div id="analysis-content">
            <span class="analyzing-spinner">⟳</span> Analyzing video...
          </div>
        </div>
      </div>
<<<<<<< HEAD
=======
      <p><strong>Source(s):</strong> <span id="stepSource">N/A</span></p>
    </section>

>>>>>>> f5f58eeb

    <!--  SECOND TAB  -->
    <section id="recommendTab" class="tab-content hidden">
      <h2>Get Recommendations</h2>
      <p>Get basic exercises based on recovery timeline, skill, and prosthetic type</p>
    </section>

    <!--  SCRIPT AREA  -->
    <script>
      /********************************************
       * GLOBAL STATE
       *******************************************/
      const state = {
        stream: null,
        steps: [],
        currentStep: 0,
        frameIntervalId: null,
        processingFrames: false,
      };

      /********************************************
       * TAB CONTROL
       *******************************************/
      document.querySelectorAll('.tab-button').forEach((btn) => {
        btn.addEventListener('click', () => switchTab(btn.dataset.target, btn));
      });

      function switchTab(targetId, btn) {
        document.querySelectorAll('.tab-content').forEach((tab) => tab.classList.add('hidden'));
        document.getElementById(targetId).classList.remove('hidden');

        document.querySelectorAll('.tab-button').forEach((b) => b.classList.remove('active'));
        btn.classList.add('active');

        stopWebcam();
      }

      /********************************************
      * MULTI-EXERCISE SUPPORT
      *******************************************/
      let exerciseQueue = [];
      let currentExerciseIndex = 0; 

      function toggle(id, shouldHide) {
        const el = document.getElementById(id);
        if (!el) return;
        el.classList.toggle('hidden', shouldHide);
      }
    
      function updateExerciseProgress() {
        const progress = document.getElementById('exerciseProgress');
        if (!progress) return;
        progress.textContent = `Exercise ${currentExerciseIndex + 1} of ${exerciseQueue.length}`;
      }     

      document.getElementById('askButton').addEventListener('click', async () => {
        const exercisesRaw = document.getElementById('exercisesInput').value.trim();
        if (!exercisesRaw) return alert('Please enter your exercises.');

        // split on commas AND/OR newlines
        exerciseQueue = exercisesRaw
          .split(/[\n,]+/)
          .map(ex => ex.trim())
          .filter(ex => ex.length > 0);
        
        if (!exerciseQueue.length) return alert('Please enter at least one valid exercise.');
    
        currentExerciseIndex = 0;
        await loadExercise(exerciseQueue[currentExerciseIndex]);

        toggle('prevExerciseButton', true);
        toggle('nextExerciseButton', exerciseQueue.length <= 1);
        updateExerciseProgress();
      });
      
      document.getElementById('nextExerciseButton').addEventListener('click', async () => {
        if (currentExerciseIndex + 1 < exerciseQueue.length) {
          currentExerciseIndex++;
          await loadExercise(exerciseQueue[currentExerciseIndex]);
          toggle('prevExerciseButton', false);
          toggle('nextExerciseButton', currentExerciseIndex + 1 >= exerciseQueue.length);
          updateExerciseProgress();
        }
      });
    
      document.getElementById('prevExerciseButton').addEventListener('click', async () => {
        if (currentExerciseIndex > 0) {
          currentExerciseIndex--;
          await loadExercise(exerciseQueue[currentExerciseIndex]);
          toggle('nextExerciseButton', false);
          toggle('prevExerciseButton', currentExerciseIndex === 0);
          updateExerciseProgress();
        }
      });

      async function loadExercise(exerciseName) {
        const prosthetic = document.getElementById('prostheticInput').value.trim();
        if (!prosthetic) return alert('Please enter your prosthetic type.');
    
        const leg = document.getElementById('legInput').value.trim();
        if (!leg) return alert('Please enter the leg side.');

        // reset UI
        resetUI();
        setText('exerciseOutput', 'Thinking...'); // change for demo day
        setText('prostheticOutput', 'Verifying...'); // change for demo day
        setText('purposeOutput', 'Analyzing...');
        setText('mistakesOutput', 'Reading...');
        setText('stepSource', 'Loading Source(s)...');

        try {
          const res = await fetch('/ask_llm', {
            method: 'POST',
            headers: { 'Content-Type': 'application/json' },
            body: JSON.stringify({ exercises: exerciseName, prosthetic, leg })
          });
    
          const data = await res.json();
          if (data.error) throw new Error(data.error);

          setText('exerciseOutput', data.exercise ?? 'Unknown');
          setText('prostheticOutput', data.prosthetic ?? 'Unknown');
          setText('purposeOutput', data.purpose ?? 'Unknown');
          setText('mistakesOutput', data.mistake ?? 'Unknown');

          state.steps = data.steps ?? [];
          state.currentStep = 0;
          renderSteps();

          const sources = data.sources && data.sources.length > 0 ? data.sources.join(', ') : "Unknown";
          document.getElementById("stepSource").innerText = sources;

          toggle('startExerciseButton', false);
          toggle('uploadVideoButton', false);

        } catch (err) {
          console.error(err);
          setText('exerciseOutput', `Error: ${err.message}`);
          setText('prostheticOutput', '✖');
          setText('purposeOutput', '✖');
          setText('mistakesOutput', '✖');

          document.getElementById('exerciseStepsList').innerHTML = '<li>Failed to load steps.</li>';

          document.getElementById("stepSource").innerText = "No sources available.";
        }
      }

      function updateNavigationControls() {
        // show progress 
        progressText.textContent = `Exercise ${currentExerciseIndex + 1} of ${exerciseQueue.length}`;

        // enable/disable buttons accordingly
        prevButton.disabled = currentExerciseIndex === 0;
        nextButton.disabled = currentExerciseIndex === exerciseQueue.length - 1;
      }

      // show or hide the previous/next buttons and progress
      function showNavigationControls(show) {
        const display = show ? 'inline-block' : 'none';
        prevButton.style.display = display;
        nextButton.style.display = display;
        progressText.style.display = display;
      }

      /********************************************
       * STEP LIST RENDERING
       *******************************************/
      function renderSteps() {
        const list = document.getElementById('exerciseStepsList');
        list.innerHTML = '';
        if (!state.steps.length) {
          list.innerHTML = '<li>No steps available.</li>';
          return;
        }
        state.steps.forEach((step, idx) => {
          const li = document.createElement('li');
          li.textContent = step;
          if (idx === state.currentStep) {
            li.style.fontWeight = 'bold';
            li.style.color = '#007bff';
            li.style.background = '#e6f3ff';
          }
          list.appendChild(li);
        });
        setText('currentStepDisplay', state.steps[state.currentStep] ?? 'N/A');
      }

      /********************************************
       * READ STEPS
       *******************************************/
      let voices = [];
      let utterance;
      let isSpeaking = false;
    
      function loadVoices() {
        voices = speechSynthesis.getVoices()
          .filter(voice => voice.lang.toLowerCase().startsWith('en'));
      
        const voiceSelect = document.getElementById('voiceSelect');
        voiceSelect.innerHTML = '';
      
        voices.forEach((voice, i) => {
          const option = document.createElement('option');
          option.value = i;
          option.textContent = `${voice.name} (${voice.lang})`;
          voiceSelect.appendChild(option);
        });
      }      
    
      window.speechSynthesis.onvoiceschanged = loadVoices;
    
      function readSteps() {
        const stepsList = document.getElementById('exerciseStepsList');
        const voiceSelect = document.getElementById('voiceSelect');
        const rate = parseFloat(document.getElementById('rateSlider').value);
    
        if (!stepsList || !voiceSelect) return;
    
        const steps = Array.from(stepsList.querySelectorAll('li'))
          .map(li => li.textContent)
          .join('. ');
    
        if (!steps.trim()) {
          alert("No steps available to read.");
          return;
        }
    
        if (speechSynthesis.speaking) {
          speechSynthesis.cancel(); // cancel ongoing speech
        }
    
        utterance = new SpeechSynthesisUtterance(steps);
        const selectedVoice = voices[voiceSelect.value];
        if (selectedVoice) {
          utterance.voice = selectedVoice;
        }
    
        utterance.lang = 'en-US';
        utterance.rate = rate;
    
        speechSynthesis.speak(utterance);
        isSpeaking = true;
      }
    
      function pauseSpeech() {
        if (speechSynthesis.speaking && !speechSynthesis.paused) {
          speechSynthesis.pause();
        }
      }
    
      function resumeSpeech() {
        if (speechSynthesis.paused) {
          speechSynthesis.resume();
        }
      }
    
      function stopSpeech() {
        speechSynthesis.cancel();
        isSpeaking = false;
      }
    
      // Update slider values on screen
      document.getElementById('rateSlider').addEventListener('input', () => {
        document.getElementById('rateValue').textContent = document.getElementById('rateSlider').value;
      });
    
      // Event listeners
      document.getElementById('readStepsButton').addEventListener('click', readSteps);
      document.getElementById('pauseButton').addEventListener('click', pauseSpeech);
      document.getElementById('resumeButton').addEventListener('click', resumeSpeech);
      document.getElementById('stopButton').addEventListener('click', stopSpeech);

       
      /******************************
       *       UPLOAD VIDEO 
       ****************************/
      document.getElementById('uploadVideoButton').addEventListener('click', () => {
        document.getElementById('videoFileInput').click();
      });

      // when file has been selected
      document.getElementById('videoFileInput').addEventListener('change', (e) => {
        const statusEl = document.getElementById('videoUploadStatus');

        if (e.target.files.length > 0) {
          const fileName = e.target.files[0].name;
          const videoFile = e.target.files[0];

          console.log('File selected:', fileName);

          // show analyze video button
          document.getElementById('analyzeVideoButton').classList.remove('hidden');
      
          // show success message
          statusEl.innerHTML = `<span style="color: green;"><strong>${fileName}</strong> uploaded successfully!</span>`;
          
          // show uploaded video immediately 
          const container = document.getElementById('video-analysis-container');
          const analysisVideo = document.getElementById('analysis-video');
          const analysisContent = document.getElementById('analysis-content');
      
          const videoURL = URL.createObjectURL(videoFile);
          analysisVideo.src = videoURL;
      
          // clear any previous analysis feedback
          container.classList.add('show');
          analysisContent.innerHTML = '<em>Video uploaded. Click "Analyze Video" to get feedback.</em>';
        
        } else {
          statusEl.textContent = '';
        }
      });

      /** ANALYZE VIDEO **/
      document.getElementById('analyzeVideoButton').addEventListener('click', analyzeVideo)

      // max video size
      const MAX_FILE_SIZE_BYTES = 45 * 1024 * 1024; // 45 MB

      async function analyzeVideo() {
        console.log('analyzeVideo function called');
        const videoFileInput = document.getElementById('videoFileInput');
        const videoFile = videoFileInput.files[0];

        // Hide feedback section initially and clear any previous error messages
        document.getElementById('feedbackSection').style.display = 'none';
        document.getElementById('errorMessage').style.display = 'none';

        if (!videoFile) {
          showError("Please select a video file first.");
          return;
        }

        if (videoFile.size > MAX_FILE_SIZE_BYTES) {
          showError(`File is too large. Max allowed is ~${Math.round(MAX_FILE_SIZE_BYTES / (1024 * 1024))}MB.`);
          return;
        }

        // Show the video analysis container
        const container = document.getElementById('video-analysis-container');
<<<<<<< HEAD
        const analysisVideo = document.getElementById('analysis-video');
        const analysisContent = document.getElementById('analysis-content');
        
        // Display the uploaded video
        const videoURL = URL.createObjectURL(videoFile);
        analysisVideo.src = videoURL;
        
=======
        const analysisContent = document.getElementById('analysis-content');
>>>>>>> f5f58eeb
        // Show container and reset feedback content
        container.classList.add('show');
        analysisContent.innerHTML = '<span class="analyzing-spinner">⟳</span> Analyzing video...';

        try {
          // Read the file as Base64
          const base64Data = await new Promise((resolve, reject) => {
            const reader = new FileReader();
            reader.onload = () => resolve(reader.result.split(',')[1]);
            reader.onerror = error => reject(error);
            reader.readAsDataURL(videoFile);
          });

          let requestData = {
            videoData: {
              base64: base64Data,
              mimeType: videoFile.type,
              fileName: videoFile.name
            }
          };

          console.log('Sending request data:', requestData);

          // Send to app.py
          const response = await fetch('/analyze_video', {
            method: "POST",
            headers: {
              'Content-Type': 'application/json'
            },
            body: JSON.stringify(requestData)
          });

          if (!response.ok) {
            throw new Error(`HTTP error! status: ${response.status}`);
          }

          const data = await response.json();

          if (data.success) {
            // Display the feedback in the analysis container
            analysisContent.innerHTML = `<div style="white-space: pre-wrap;">${data.feedback}</div>`;
          } else {
            analysisContent.innerHTML = `<div style="color: #dc3545;">❌ ${data.error || 'Analysis failed. Please try again.'}</div>`;
          }
        } catch (error) {
          console.error('Error:', error);
          analysisContent.innerHTML = `<div style="color: #dc3545;">❌ Network error. Please check your connection and try again.</div>`;
<<<<<<< HEAD
        }
=======
        } 
      

>>>>>>> f5f58eeb
      }

      /********************************************
       * WEBCAM MANAGEMENT
       *******************************************/
      document.getElementById('startExerciseButton').addEventListener('click', startExercise);
      document.getElementById('nextStepButton').addEventListener('click', nextStep);
      document.getElementById('finishExerciseButton').addEventListener('click', finishExercise);
      document.getElementById('stopWebcamButton').addEventListener('click', stopWebcam);

      async function startWebcam() {
        if (!navigator.mediaDevices || !navigator.mediaDevices.getUserMedia) {
          alert('Webcam API is not supported in this browser.');
          return false;
        }
        try {
          state.stream = await navigator.mediaDevices.getUserMedia({ video: true });
          const vid = document.getElementById('videoElement');
          vid.srcObject = state.stream;
          vid.play();
          toggle('webcam-container', false);
          return true;
        } catch (err) {
          console.error('Webcam error:', err);
          alert('Failed to access webcam (permission denied or no device).');
          return false;
        }
      }

      function stopWebcam() {
        if (state.stream) {
          state.stream.getTracks().forEach((t) => t.stop());
          document.getElementById('videoElement').srcObject = null;
          state.stream = null;
        }
        stopFrameProcessing();
        toggle('webcam-container', true);
        fetch('/stop_webcam', { method: 'POST' }).catch(() => {});
      }

      /********************************************
       * EXERCISE FLOW
       *******************************************/
      async function startExercise() {
        if (!state.steps.length) return alert('Get an exercise recommendation first.');

        const ok = await startWebcam();
        if (!ok) return;

        toggle('startExerciseButton', true);
        toggle('nextStepButton', false);
        toggle('finishExerciseButton', false);

        state.currentStep = 0;
        renderSteps();
        setText('vlmFeedbackOutput', 'Analyzing your pose...');
        setText('vlmStatusOutput', 'In Progress');

        if (!state.processingFrames) {
          state.frameIntervalId = setInterval(sendFrameToVLM, 1000);
          state.processingFrames = true;
        }
      }

      async function sendFrameToVLM() {
        if (!state.stream) return;

        const vid = document.getElementById('videoElement');
        const canvas = document.createElement('canvas');
        canvas.width = vid.videoWidth;
        canvas.height = vid.videoHeight;
        canvas.getContext('2d').drawImage(vid, 0, 0);
        const b64 = canvas.toDataURL('image/jpeg', 0.8);

        try {
          const res = await fetch('/process_frame', {
            method: 'POST',
            headers: { 'Content-Type': 'application/json' },
            body: JSON.stringify({ image: b64 }),
          });
          const data = await res.json();
          if (data.error) throw new Error(data.error);

          setText('vlmFeedbackOutput', data.feedback ?? '');
          setText('vlmStatusOutput', data.status ?? '');
          setText('currentStepDisplay', data.next_step ?? '');

          if (data.status === 'Completed') {
            state.currentStep = data.is_last_step ? state.steps.length - 1 : state.currentStep + 1;
            renderSteps();

            if (data.is_last_step) {
              finishExercise();
              alert('Great job! You completed the exercise.');
            } else {
              setText('vlmFeedbackOutput', 'Move to the next step...');
            }
          }
        } catch (err) {
          console.error(err);
          setText('vlmFeedbackOutput', 'VLM error or network issue.');
          stopFrameProcessing();
        }
      }

      function nextStep() {
        if (state.currentStep < state.steps.length - 1) {
          state.currentStep++;
          renderSteps();
          setText('vlmFeedbackOutput', 'Analyzing...');
        } else {
          alert('You are on the last step.');
          finishExercise();
        }
      }

      function finishExercise() {
        stopFrameProcessing();
        stopWebcam();
        toggle('startExerciseButton', false);
        toggle('nextStepButton', true);
        toggle('finishExerciseButton', true);
        setText('vlmFeedbackOutput', 'Exercise session ended.');
        setText('vlmStatusOutput', 'Finished');
        setText('currentStepDisplay', 'N/A');
      }

      /********************************************
       * FRAME PROCESSING CONTROL
       *******************************************/
      function stopFrameProcessing() {
        if (state.frameIntervalId) {
          clearInterval(state.frameIntervalId);
          state.frameIntervalId = null;
          state.processingFrames = false;
        }
      }


      /********************************************
       * UPLOAD FUNCTIONALITY (INLINE)
       *******************************************/

       document.addEventListener('DOMContentLoaded', () => {
        
        let uploadedFileName = null;
        
        document.getElementById('inlinePdfFileInput').addEventListener('change', function () {
          const fileNameDisplay = document.getElementById('inlineFileNameDisplay');
          if (this.files.length > 0) {
            fileNameDisplay.textContent = this.files[0].name;
            uploadPdfFile(this.files[0]);
          } else {
            fileNameDisplay.textContent = 'No file chosen';
          }
        });

        async function uploadPdfFile(file) {
          const uploadStatus = document.getElementById('inlineUploadStatus');
          uploadStatus.textContent = 'Uploading...';
          uploadStatus.style.color = '#007bff';

          const formData = new FormData();
          formData.append('pdf_file', file);

          try {
            const response = await fetch('/upload_pdf', {
              method: 'POST',
              body: formData
            });

            const data = await response.json();

            if (response.ok) {
              uploadedFileName = data.filename;
              console.log("Upload successful, stored filename:", uploadedFileName);
              uploadStatus.textContent = data.message || 'File uploaded successfully!';
              uploadStatus.style.color = '#28a745';
            } else {
              uploadStatus.textContent = data.error || 'Error uploading file.';
              uploadStatus.style.color = '#dc3545';
            }
          } catch (error) {
            console.error('Upload error:', error);
            uploadStatus.textContent = 'Network error or server unreachable.';
            uploadStatus.style.color = '#dc3545';
          }
        }

        document.getElementById('cancelUploadBtn').addEventListener('click', async function () {
          console.log("Cancel Upload clicked"); // 🔍 Confirm this fires

          document.getElementById('inlinePdfFileInput').value = "";
          document.getElementById('inlineFileNameDisplay').textContent = 'No file chosen';
          document.getElementById('inlineUploadStatus').textContent = '';

          const user_prosthetic = document.getElementById('prostheticInput').value;

          if (uploadedFileName) {
            console.log("Attempting to remove:", uploadedFileName);
            try {
              const res = await fetch('/remove_pdf', {
                method: 'POST',
                headers: {
                  'Content-Type': 'application/json'
                },
                body: JSON.stringify({
                  filename: uploadedFileName,
                  user_prosthetic: user_prosthetic
                })
              });
              const data = await res.json();
              alert(data.message || data.error);
              uploadedFileName = null;
            } catch (error) {
              console.error('Error removing file:', error);
            }
          } else {
            console.log("No uploaded file to remove.");
          }
        });
      });

      /********************************************
       * UTILS
       *******************************************/
      function setText(id, text) {
        document.getElementById(id).textContent = text;
      }
      function toggle(id, hidden) {
        document.getElementById(id).classList[hidden ? 'add' : 'remove']('hidden');
      }
      function resetUI() {
        stopWebcam();
        stopFrameProcessing();
        toggle('startExerciseButton', true);
        toggle('nextStepButton', true);
        toggle('finishExerciseButton', true);
        setText('currentStepDisplay', 'N/A');
        setText('vlmFeedbackOutput', 'Awaiting feedback...');
        setText('vlmStatusOutput', 'Idle');
        document.getElementById('exerciseStepsList').innerHTML = '<li>Loading steps...</li>';
      }

      function showFeedback(feedback) {
        const feedbackSection = document.getElementById('feedbackSection');
        const feedbackContent = document.getElementById('feedbackContent');
        
        feedbackContent.textContent = feedback;
        feedbackSection.style.display = 'block';  // Only show after successful analysis
      }

      function showError(message) {
        const errorElement = document.getElementById('errorMessage');
        errorElement.textContent = message;
        errorElement.style.display = 'block';
      }

      /********************************************
       * INIT
       *******************************************/
      document.addEventListener('DOMContentLoaded', () => {
        // open default tab
        switchTab('symptomsTab', document.querySelector('.tab-button'));
      });
    </script>
  </body>
</html><|MERGE_RESOLUTION|>--- conflicted
+++ resolved
@@ -187,10 +187,6 @@
       .feedback-section.show {
           display: block;
       }
-<<<<<<< HEAD
-=======
-
->>>>>>> f5f58eeb
       /* Video analysis container */
       #video-analysis-container {
         display: none;
@@ -362,22 +358,15 @@
           <video id="analysis-video" controls></video>
         </div>
         <div class="analysis-feedback">
-<<<<<<< HEAD
-          <h3>Analysis Results</h3>
-=======
           <h3>Analysis</h3>
->>>>>>> f5f58eeb
           <div id="analysis-content">
             <span class="analyzing-spinner">⟳</span> Analyzing video...
           </div>
         </div>
       </div>
-<<<<<<< HEAD
-=======
       <p><strong>Source(s):</strong> <span id="stepSource">N/A</span></p>
     </section>
 
->>>>>>> f5f58eeb
 
     <!--  SECOND TAB  -->
     <section id="recommendTab" class="tab-content hidden">
@@ -463,7 +452,7 @@
         }
       });
     
-      document.getElementById('prevExerciseButton').addEventListener('click', async () => {
+      document.getElementById('prevExerButton').addEventListener('click', async () => {
         if (currentExerciseIndex > 0) {
           currentExerciseIndex--;
           await loadExercise(exerciseQueue[currentExerciseIndex]);
@@ -719,17 +708,7 @@
 
         // Show the video analysis container
         const container = document.getElementById('video-analysis-container');
-<<<<<<< HEAD
-        const analysisVideo = document.getElementById('analysis-video');
         const analysisContent = document.getElementById('analysis-content');
-        
-        // Display the uploaded video
-        const videoURL = URL.createObjectURL(videoFile);
-        analysisVideo.src = videoURL;
-        
-=======
-        const analysisContent = document.getElementById('analysis-content');
->>>>>>> f5f58eeb
         // Show container and reset feedback content
         container.classList.add('show');
         analysisContent.innerHTML = '<span class="analyzing-spinner">⟳</span> Analyzing video...';
@@ -777,13 +756,9 @@
         } catch (error) {
           console.error('Error:', error);
           analysisContent.innerHTML = `<div style="color: #dc3545;">❌ Network error. Please check your connection and try again.</div>`;
-<<<<<<< HEAD
-        }
-=======
         } 
       
 
->>>>>>> f5f58eeb
       }
 
       /********************************************
