<!DOCTYPE html>
<html lang="en">
  <head>
    <meta charset="UTF-8" />
    <meta name="viewport" content="width=device-width, initial-scale=1.0" />
    <title>VEHAB</title>
    <style>
      /* -----------  BASIC LAYOUT  ----------- */
      *,
      *::before,
      *::after {
        box-sizing: border-box;
      }
      body {
        margin: 0;
        padding: 2rem;
        font-family: Arial, sans-serif;
        background: #ffffff;
        color: #222;
      }
      h1 {
        margin-top: 0;
      }

      /* -----------  TABS  ----------- */
      .tabs {
        display: flex;
        gap: 0.5rem;
        margin-bottom: 1rem;
      }
      .tab-button {
        padding: 0.6rem 1.2rem;
        border: 1px solid #ccc;
        border-bottom: none;
        background: #ffae68;
        border-radius: 0.5rem 0.5rem 0 0;
        cursor: pointer;
        transition: background 0.2s;
        color: #222;
      }
      .tab-button:hover {
        background: #dcdcdc;
      }
      .tab-button.active {
        background: #ff661f;
        font-weight: 600;
      }
      .tab-content {
        border: 1px solid #ccc;
        border-radius: 0 0.5rem 0.5rem 0.5rem;
        background: #fff;
        padding: 1.25rem;
        min-height: 18rem;
      }
      .hidden {
        display: none !important;
      }

      /* -----------  SYMPTOM FORM  ----------- */
      textarea {
        width: 100%;
        max-width: 100%;
        min-height: 7rem;
        padding: 0.5rem;
        resize: vertical;
        border: 1px solid #ccc;
        border-radius: 0.25rem;
      }
      button {
        padding: 0.6rem 1rem;
        border: none;
        border-radius: 0.25rem;
        background: #3620ff;
        color: #fff;
        font-size: 0.9rem;
        cursor: pointer;
        transition: background 0.2s;
      }
      button:hover {
        background: #214aff;
      }
      button.secondary {
        background: #6c757d;
      }
      button.secondary:hover {
        background: #5b636b;
      }
      button:disabled {
        background: #b6b6b6;
        cursor: not-allowed;
      }

      /* Styles for the file upload input (adjusted for inline use) */
      .file-upload-inline-container {
        display: flex;
        align-items: center;
        gap: 0.5rem;
        flex-wrap: wrap;
      }
      .file-upload-inline-container input[type="file"] {
        display: none;
      }
      .file-upload-inline-container .custom-file-upload {
        display: inline-block;
        padding: 0.6rem 1rem;
        border: none;
        border-radius: 0.25rem;
        background: #3620ff;
        color: #fff;
        font-size: 0.9rem;
        cursor: pointer;
        transition: background 0.2s;
      }
      .file-upload-inline-container .custom-file-upload:hover {
        background: #214aff;
      }
      .file-upload-inline-container .file-name {
          margin-left: 0.5rem;
          font-style: italic;
          color: #555;
          flex-grow: 1;
          overflow: hidden;
          white-space: nowrap;
          text-overflow: ellipsis;
      }

      /* -----------  EXERCISE AREA  ----------- */
      .exercise-steps-container {
        margin-top: 1rem;
        padding: 1rem;
        border: 1px dashed #007bff;
        border-radius: 0.5rem;
        background: #f0f7ff;
      }
      .exercise-steps-container ul {
        padding-left: 1.2rem;
      }
      #webcam-container {
        margin-top: 1.5rem;
        text-align: center;
        border: 1px solid #eee;
        border-radius: 0.5rem;
        padding: 1rem;
        background: #fcfcfc;
      }
      #videoElement {
        width: 100%;
        max-width: 640px;
        aspect-ratio: 16/9;
        background: #000;
        border: 1px solid #aaa;
        border-radius: 0.25rem;
      }
      .vlm-feedback {
        margin-top: 0.8rem;
        padding: 0.8rem;
        border: 1px solid #dee2e6;
        background: #f9f9f9;
        border-radius: 0.25rem;
        text-align: left;
      }
      .vlm-status {
        font-weight: 600;
      }
      .button-group {
        display: flex;
        flex-wrap: wrap;
        gap: 0.5rem;
        margin-top: 0.8rem;
      }
      .video-preview {
            margin: 20px 0;
            text-align: center;
      }
      .video-preview video {
          max-width: 100%;
          max-height: 300px;
          border-radius: 8px;
      }
      .feedback-section {
          margin-top: 30px;
          padding: 20px;
          background: #f8f9fa;
          border-radius: 8px;
          display: none;
      }
      .feedback-section.show {
          display: block;
      }

      /* Video analysis container */
      #video-analysis-container {
        display: none;
        margin-top: 2rem;
        padding: 1.5rem;
        border: 1px solid #ddd;
        border-radius: 0.5rem;
        background: #fff;
      }

      #video-analysis-container.show {
        display: flex;
        gap: 2rem;
        align-items: flex-start;
      }

      .video-display {
        flex: 1;
        min-width: 0;
      }

      .video-display video {
        width: 100%;
        max-width: 400px;
        border-radius: 0.5rem;
        box-shadow: 0 2px 8px rgba(0,0,0,0.1);
      }

      .analysis-feedback {
        flex: 1;
        padding: 1rem;
        background: #f8f9fa;
        border-radius: 0.5rem;
        border: 1px solid #e9ecef;
      }

      .analysis-feedback h3 {
        margin-top: 0;
        color: #495057;
      }

      .analyzing-spinner {
        display: inline-block;
        animation: spin 1s linear infinite;
      }

      @keyframes spin {
        0% { transform: rotate(0deg); }
        100% { transform: rotate(360deg); }
      }

    </style>
  </head>
  <body>
    <h1>VEHAB: Your AI Prosthetic Rehab Assistant</h1>

    <!--  TAB CONTROLS  -->
    <div class="tabs">
      <button class="tab-button active" data-target="exerciseTab">Exercise</button>
      <button class="tab-button" data-target="recommendTab">Get Recommendations</button>
    </div>

    <!--  EXERCISE TAB  -->
    <section id="exerciseTab" class="tab-content">
      <h2>Step-by-Step Exercises</h2>
      <p>Describe your prosthetic/amputation type to get tailored exercise recommendations:</p>
      <select id="prostheticInput">
        <option value="" disabled selected>Select prosthetic/amputation type</option>
        <option value="transtibial">Transtibial (below knee)</option>
        <option value="transfemoral">Transfemoral (above knee)</option>
      </select>
      <select id="legInput">
        <option value="" disabled selected>Select right or left leg</option>
        <option value="right">Right leg</option>
        <option value="left">Left leg</option>
      </select>
      <br />
      <p>List the exercises recommended to you by your physiotherapist:</p>
      <textarea id="exercisesInput" placeholder="e.g., Hamstring Stretch, Hip Extension on Side, Side Stepping."></textarea>
      <br />
      <div class="button-row">
        <button id="askButton">Get Recommendation</button>
        <br />
        <div class="file-upload-inline-container">
            <input type="file" name="pdf_file" id="inlinePdfFileInput" accept=".pdf">
            <label for="inlinePdfFileInput" class="custom-file-upload">Upload PDF</label>
            <span id="inlineFileNameDisplay" class="file-name">No file chosen</span>
        </div>

        <button id="cancelUploadBtn">Cancel Upload</button>
<<<<<<< HEAD
=======
        <button id="nextExerciseButton" class="hidden secondary">Next Exercise</button>
>>>>>>> 9ecbfdd4
      </div>
      <p id="inlineUploadStatus" style="margin-top: 0.5rem; font-weight: bold;"></p>

      <div id="recommendationResult" style="margin-top: 1rem;">
        <p><strong>Exercise:</strong> <span id="exerciseOutput">N/A</span></p>
        <p><strong>Prosthetic limb type(s):</strong> <span id="prostheticOutput">N/A</span></p>
        <p><strong>Exercise Purpose:</strong> <span id="purposeOutput">N/A</span></p>
        <p><strong>Common Mistakes:</strong> <span id="mistakesOutput">N/A</span></p>

        <div class="exercise-steps-container">
          <h4>Exercise Steps:</h4>
          <ul id="exerciseStepsList">
            <li>Steps will appear here.</li>
          </ul>

          <div class="speech-controls" style="margin-top: 1rem;">
            <label for="voiceSelect"><strong>Choose Voice:</strong></label>
            <select id="voiceSelect"></select>
          
            <div style="margin-top: 1rem;">
              <label for="rateSlider">Speed (Rate): <span id="rateValue">1</span></label>
              <input type="range" id="rateSlider" min="0.5" max="2" value="1" step="0.1" />
            </div>
          
            <div style="margin-top: 0.5rem;">
              <label for="pitchSlider">Pitch: <span id="pitchValue">1</span></label>
              <input type="range" id="pitchSlider" min="0.5" max="2" value="1" step="0.1" />
            </div>
          
            <div style="margin-top: 1rem;">
              <button id="readStepsButton" class="secondary">Read Steps</button>
              <button id="pauseButton" class="secondary">⏸ Pause</button>
              <button id="resumeButton" class="secondary">▶ Resume</button>
              <button id="stopButton" class="secondary">⏹ Stop</button>
            </div>
          </div>         

          <div class="button-group">
            <button id="startExerciseButton" class="hidden">Start Exercise with VLM</button>
            <button id="uploadVideoButton" class="hidden">Upload Video</button>
            <input type="file" id="videoFileInput" accept="video/*" style="display: none;">
            <button id="analyzeVideoButton" class="hidden">Analyze Video</button>
            <button id="nextStepButton" class="hidden secondary">Next Step</button>
            <button id="finishExerciseButton" class="hidden secondary">Finish Exercise</button>
          </div>

          <div id="videoPreview" class="video-preview"></div>
        </div>

        <!-- Error messages can appear anytime -->
        <div id="errorMessage" class="error" style="display: none;"></div>
        
        <!-- Feedback section - only shows AFTER successful video analysis -->
        <div id="feedbackSection" class="feedback-section" style="display: none;">
          <h3>Exercise Analysis Results</h3>
          <div id="feedbackContent" class="feedback-content"></div>
        </div>
      </div>

      <div id="webcam-container" class="hidden">
        <h3>Exercise Supervision (Webcam)</h3>
        <video id="videoElement" autoplay muted playsinline></video>
        <div class="vlm-feedback">
          <h4>Current Step: <span id="currentStepDisplay">N/A</span></h4>
          <p id="vlmFeedbackOutput">Awaiting feedback...</p>
          <p class="vlm-status">Status: <span id="vlmStatusOutput">Idle</span></p>
        </div>
        <button id="stopWebcamButton" class="secondary">Stop Webcam</button>
      </div>

      <!-- Video Analysis Container -->
      <div id="video-analysis-container">
        <div class="video-display">
          <h3>Uploaded Video</h3>
          <video id="analysis-video" controls></video>
        </div>
        <div class="analysis-feedback">
          <h3>Analysis Results</h3>
          <div id="analysis-content">
            <span class="analyzing-spinner">⟳</span> Analyzing video...
          </div>
        </div>
      </div>
    </section>


    <!--  SECOND TAB  -->
    <section id="recommendTab" class="tab-content hidden">
      <h2>Get Recommendations</h2>
      <p>Get basic exercises based on recovery timeline, skill, and prosthetic type</p>
    </section>

    <!--  SCRIPT AREA  -->
    <script>
      /********************************************
       * GLOBAL STATE
       *******************************************/
      const state = {
        stream: null,
        steps: [],
        currentStep: 0,
        frameIntervalId: null,
        processingFrames: false,
      };

      let uploadedFileName = null;

      /********************************************
       * TAB CONTROL
       *******************************************/
      document.querySelectorAll('.tab-button').forEach((btn) => {
        btn.addEventListener('click', () => switchTab(btn.dataset.target, btn));
      });

      function switchTab(targetId, btn) {
        document.querySelectorAll('.tab-content').forEach((tab) => tab.classList.add('hidden'));
        document.getElementById(targetId).classList.remove('hidden');

        document.querySelectorAll('.tab-button').forEach((b) => b.classList.remove('active'));
        btn.classList.add('active');

        stopWebcam();
      }

      /********************************************
      * MULTI-EXERCISE SUPPORT
      *******************************************/
      document.getElementById('nextExerciseButton').addEventListener('click', () => {
        if (currentExerciseIndex + 1 < exerciseQueue.length) {
          currentExerciseIndex++;
          loadExercise(exerciseQueue[currentExerciseIndex]);
        } else {
          alert('All exercises completed!');
          toggle('nextExerciseButton', true);
        }
      });
    
      document.getElementById('askButton').addEventListener('click', async () => {
        const exercisesRaw = document.getElementById('exercisesInput').value.trim();
        if (!exercisesRaw) return alert('Please enter your exercises.');
    
        exerciseQueue = exercisesRaw.split(',').map(e => e.trim()).filter(Boolean);
        if (!exerciseQueue.length) return alert('Please enter at least one valid exercise.');
    
        currentExerciseIndex = 0;
        loadExercise(exerciseQueue[currentExerciseIndex]);
        toggle('nextExerciseButton', false);
      });
    
      async function loadExercise(exerciseName) {
        const prosthetic = document.getElementById('prostheticInput').value.trim();
        if (!prosthetic) return alert('Please enter your prosthetic type.');
    
        const leg = document.getElementById('legInput').value.trim();
        if (!leg) return alert('Please enter the leg side.');

        // reset UI
        resetUI();
        setText('exerciseOutput', 'Thinking...'); // change for demo day
        setText('prostheticOutput', 'Verifying...'); // change for demo day
        setText('purposeOutput', 'Analyzing...');
        setText('mistakesOutput', 'Reading...');

        try {
          const res = await fetch('/ask_llm', {
            method: 'POST',
            headers: { 'Content-Type': 'application/json' },
            body: JSON.stringify({ exercises: exerciseName, prosthetic, leg })
          });
    
          const data = await res.json();
          if (data.error) throw new Error(data.error);

          setText('exerciseOutput', data.exercise ?? 'Unknown');
          setText('prostheticOutput', data.prosthetic ?? 'Unknown');
          setText('purposeOutput', data.purpose ?? 'Unknown');
          setText('mistakesOutput', data.mistake ?? 'Unknown');

          state.steps = data.steps ?? [];
          state.currentStep = 0;
          renderSteps();

          toggle('startExerciseButton', false);
          toggle('uploadVideoButton', false);

        } catch (err) {
          console.error(err);
          setText('exerciseOutput', `Error: ${err.message}`);
          setText('prostheticOutput', '✖');
          setText('purposeOutput', '✖');
          setText('mistakesOutput', '✖');

          document.getElementById('exerciseStepsList').innerHTML = '<li>Failed to load steps.</li>';
        }
      }

      /********************************************
       * STEP LIST RENDERING
       *******************************************/
      function renderSteps() {
        const list = document.getElementById('exerciseStepsList');
        list.innerHTML = '';
        if (!state.steps.length) {
          list.innerHTML = '<li>No steps available.</li>';
          return;
        }
        state.steps.forEach((step, idx) => {
          const li = document.createElement('li');
          li.textContent = step;
          if (idx === state.currentStep) {
            li.style.fontWeight = 'bold';
            li.style.color = '#007bff';
            li.style.background = '#e6f3ff';
          }
          list.appendChild(li);
        });
        setText('currentStepDisplay', state.steps[state.currentStep] ?? 'N/A');
      }

      /********************************************
       * READ STEPS
       *******************************************/
      let voices = [];
      let utterance;
      let isSpeaking = false;
    
      function loadVoices() {
        voices = speechSynthesis.getVoices()
          .filter(voice => voice.lang.toLowerCase().startsWith('en'));
      
        const voiceSelect = document.getElementById('voiceSelect');
        voiceSelect.innerHTML = '';
      
        voices.forEach((voice, i) => {
          const option = document.createElement('option');
          option.value = i;
          option.textContent = `${voice.name} (${voice.lang})`;
          voiceSelect.appendChild(option);
        });
      }      
    
      window.speechSynthesis.onvoiceschanged = loadVoices;
    
      function readSteps() {
        const stepsList = document.getElementById('exerciseStepsList');
        const voiceSelect = document.getElementById('voiceSelect');
        const rate = parseFloat(document.getElementById('rateSlider').value);
        const pitch = parseFloat(document.getElementById('pitchSlider').value);
    
        if (!stepsList || !voiceSelect) return;
    
        const steps = Array.from(stepsList.querySelectorAll('li'))
          .map(li => li.textContent)
          .join('. ');
    
        if (!steps.trim()) {
          alert("No steps available to read.");
          return;
        }
    
        if (speechSynthesis.speaking) {
          speechSynthesis.cancel(); // cancel ongoing speech
        }
    
        utterance = new SpeechSynthesisUtterance(steps);
        const selectedVoice = voices[voiceSelect.value];
        if (selectedVoice) {
          utterance.voice = selectedVoice;
        }
    
        utterance.lang = 'en-US';
        utterance.rate = rate;
        utterance.pitch = pitch;
    
        speechSynthesis.speak(utterance);
        isSpeaking = true;
      }
    
      function pauseSpeech() {
        if (speechSynthesis.speaking && !speechSynthesis.paused) {
          speechSynthesis.pause();
        }
      }
    
      function resumeSpeech() {
        if (speechSynthesis.paused) {
          speechSynthesis.resume();
        }
      }
    
      function stopSpeech() {
        speechSynthesis.cancel();
        isSpeaking = false;
      }
    
      // Update slider values on screen
      document.getElementById('rateSlider').addEventListener('input', () => {
        document.getElementById('rateValue').textContent = document.getElementById('rateSlider').value;
      });
    
      document.getElementById('pitchSlider').addEventListener('input', () => {
        document.getElementById('pitchValue').textContent = document.getElementById('pitchSlider').value;
      });
    
      // Event listeners
      document.getElementById('readStepsButton').addEventListener('click', readSteps);
      document.getElementById('pauseButton').addEventListener('click', pauseSpeech);
      document.getElementById('resumeButton').addEventListener('click', resumeSpeech);
      document.getElementById('stopButton').addEventListener('click', stopSpeech);

       
      /******************************
       *       UPLOAD VIDEO 
       ****************************/
      document.getElementById('uploadVideoButton').addEventListener('click', () => {
        document.getElementById('videoFileInput').click();
      });

      // when file has been selected
      document.getElementById('videoFileInput').addEventListener('change', (e) => {
        if (e.target.files.length > 0) {
          console.log('File selected:', e.target.files[0].name);
          // Show the analyze button
          document.getElementById('analyzeVideoButton').classList.remove('hidden');
        }
      });

      /** ANALYZE VIDEO **/
      document.getElementById('analyzeVideoButton').addEventListener('click', analyzeVideo)

      // max video size
      const MAX_FILE_SIZE_BYTES = 45 * 1024 * 1024; // 45 MB

      async function analyzeVideo() {
        console.log('analyzeVideo function called');
        const videoFileInput = document.getElementById('videoFileInput');
        const videoFile = videoFileInput.files[0]; // Get the first selected file

        // Hide feedback section initially and clear any previous error messages
        document.getElementById('feedbackSection').style.display = 'none';
        document.getElementById('errorMessage').style.display = 'none';

        if (!videoFile) {
          showError("Please select a video file first.");
          return;
        }

        if (videoFile.size > MAX_FILE_SIZE_BYTES) {
          showError(`File is too large. Max allowed is ~${Math.round(MAX_FILE_SIZE_BYTES / (1024 * 1024))}MB.`);
          return;
        }

        // Show the video analysis container
        const container = document.getElementById('video-analysis-container');
        const analysisVideo = document.getElementById('analysis-video');
        const analysisContent = document.getElementById('analysis-content');
        
        // Display the uploaded video
        const videoURL = URL.createObjectURL(videoFile);
        analysisVideo.src = videoURL;
        
        // Show container and reset feedback content
        container.classList.add('show');
        analysisContent.innerHTML = '<span class="analyzing-spinner">⟳</span> Analyzing video...';

        try {
          // Read the file as Base64
          const base64Data = await new Promise((resolve, reject) => {
            const reader = new FileReader();
            reader.onload = () => resolve(reader.result.split(',')[1]); // Get base64 part
            reader.onerror = error => reject(error);
            reader.readAsDataURL(videoFile);
          });

          let requestData = {
            videoData: {
              base64: base64Data,
              mimeType: videoFile.type,
              fileName: videoFile.name
            }
          };

          console.log('Sending request data:', requestData);

          // Send to app.py
          const response = await fetch('/analyze_video', {
            method: "POST",
            headers: {
              'Content-Type': 'application/json'
            },
            body: JSON.stringify(requestData)
          });

          if (!response.ok) {
            throw new Error(`HTTP error! status: ${response.status}`);
          }

          const data = await response.json();

          if (data.success) {
            // Display the feedback in the analysis container
            analysisContent.innerHTML = `<div style="white-space: pre-wrap;">${data.feedback}</div>`;
          } else {
            analysisContent.innerHTML = `<div style="color: #dc3545;">❌ ${data.error || 'Analysis failed. Please try again.'}</div>`;
          }
        } catch (error) {
          console.error('Error:', error);
          analysisContent.innerHTML = `<div style="color: #dc3545;">❌ Network error. Please check your connection and try again.</div>`;
        } 
      

      }

      /********************************************
       * WEBCAM MANAGEMENT
       *******************************************/
      document.getElementById('startExerciseButton').addEventListener('click', startExercise);
      document.getElementById('nextStepButton').addEventListener('click', nextStep);
      document.getElementById('finishExerciseButton').addEventListener('click', finishExercise);
      document.getElementById('stopWebcamButton').addEventListener('click', stopWebcam);

      async function startWebcam() {
        if (!navigator.mediaDevices || !navigator.mediaDevices.getUserMedia) {
          alert('Webcam API is not supported in this browser.');
          return false;
        }
        try {
          state.stream = await navigator.mediaDevices.getUserMedia({ video: true });
          const vid = document.getElementById('videoElement');
          vid.srcObject = state.stream;
          vid.play();
          toggle('webcam-container', false);
          return true;
        } catch (err) {
          console.error('Webcam error:', err);
          alert('Failed to access webcam (permission denied or no device).');
          return false;
        }
      }

      function stopWebcam() {
        if (state.stream) {
          state.stream.getTracks().forEach((t) => t.stop());
          document.getElementById('videoElement').srcObject = null;
          state.stream = null;
        }
        stopFrameProcessing();
        toggle('webcam-container', true);
        fetch('/stop_webcam', { method: 'POST' }).catch(() => {});
      }

      /********************************************
       * EXERCISE FLOW
       *******************************************/
      async function startExercise() {
        if (!state.steps.length) return alert('Get an exercise recommendation first.');

        const ok = await startWebcam();
        if (!ok) return;

        toggle('startExerciseButton', true);
        toggle('nextStepButton', false);
        toggle('finishExerciseButton', false);

        state.currentStep = 0;
        renderSteps();
        setText('vlmFeedbackOutput', 'Analyzing your pose...');
        setText('vlmStatusOutput', 'In Progress');

        if (!state.processingFrames) {
          state.frameIntervalId = setInterval(sendFrameToVLM, 1000);
          state.processingFrames = true;
        }
      }

      async function sendFrameToVLM() {
        if (!state.stream) return;

        const vid = document.getElementById('videoElement');
        const canvas = document.createElement('canvas');
        canvas.width = vid.videoWidth;
        canvas.height = vid.videoHeight;
        canvas.getContext('2d').drawImage(vid, 0, 0);
        const b64 = canvas.toDataURL('image/jpeg', 0.8);

        try {
          const res = await fetch('/process_frame', {
            method: 'POST',
            headers: { 'Content-Type': 'application/json' },
            body: JSON.stringify({ image: b64 }),
          });
          const data = await res.json();
          if (data.error) throw new Error(data.error);

          setText('vlmFeedbackOutput', data.feedback ?? '');
          setText('vlmStatusOutput', data.status ?? '');
          setText('currentStepDisplay', data.next_step ?? '');

          if (data.status === 'Completed') {
            state.currentStep = data.is_last_step ? state.steps.length - 1 : state.currentStep + 1;
            renderSteps();

            if (data.is_last_step) {
              finishExercise();
              alert('Great job! You completed the exercise.');
            } else {
              setText('vlmFeedbackOutput', 'Move to the next step...');
            }
          }
        } catch (err) {
          console.error(err);
          setText('vlmFeedbackOutput', 'VLM error or network issue.');
          stopFrameProcessing();
        }
      }

      function nextStep() {
        if (state.currentStep < state.steps.length - 1) {
          state.currentStep++;
          renderSteps();
          setText('vlmFeedbackOutput', 'Analyzing...');
        } else {
          alert('You are on the last step.');
          finishExercise();
        }
      }

      function finishExercise() {
        stopFrameProcessing();
        stopWebcam();
        toggle('startExerciseButton', false);
        toggle('nextStepButton', true);
        toggle('finishExerciseButton', true);
        setText('vlmFeedbackOutput', 'Exercise session ended.');
        setText('vlmStatusOutput', 'Finished');
        setText('currentStepDisplay', 'N/A');
      }

      /********************************************
       * FRAME PROCESSING CONTROL
       *******************************************/
      function stopFrameProcessing() {
        if (state.frameIntervalId) {
          clearInterval(state.frameIntervalId);
          state.frameIntervalId = null;
          state.processingFrames = false;
        }
      }


      /********************************************
       * UPLOAD FUNCTIONALITY (INLINE)
       *******************************************/
      document.getElementById('inlinePdfFileInput').addEventListener('change', function() {
          const fileNameDisplay = document.getElementById('inlineFileNameDisplay');
          if (this.files.length > 0) {
              fileNameDisplay.textContent = this.files[0].name;
              // Automatically upload when file is selected
              uploadPdfFile(this.files[0]);
          } else {
              fileNameDisplay.textContent = 'No file chosen';
          }
      });

      async function uploadPdfFile(file) {
          const uploadStatus = document.getElementById('inlineUploadStatus');
          uploadStatus.textContent = 'Uploading...';
          uploadStatus.style.color = '#007bff';

          const formData = new FormData();
          formData.append('pdf_file', file);

          try {
              const response = await fetch('/upload_pdf', {
                  method: 'POST',
                  body: formData
              });

              const data = await response.json();

              if (response.ok) {
                  uploadedFileName = file.name;
                  uploadStatus.textContent = data.message || 'File uploaded successfully!';
                  uploadStatus.style.color = '#28a745'; // Green for success
              } else {
                  uploadStatus.textContent = data.error || 'Error uploading file.';
                  uploadStatus.style.color = '#dc3545'; // Red for error
              }
          } catch (error) {
              console.error('Upload error:', error);
              uploadStatus.textContent = 'Network error or server unreachable.';
              uploadStatus.style.color = '#dc3545'; // Red for error
          }
      }

      document.getElementById('cancelUploadBtn').addEventListener('click', async function() {
       // Clear UI elements
        document.getElementById('inlinePdfFileInput').value = "";
        document.getElementById('inlineFileNameDisplay').textContent = 'No file chosen';
        document.getElementById('inlineUploadStatus').textContent = '';
<<<<<<< HEAD

        const user_prosthetic = document.getElementById('prostheticInput').value;
=======
>>>>>>> 9ecbfdd4
    
        // Notify backend if file was uploaded
        if (uploadedFileName) {
            try {
                const res = await fetch('/remove_pdf', {
                    method: 'POST',
                    headers: {
                        'Content-Type': 'application/json'
                    },
<<<<<<< HEAD
                    body: JSON.stringify({ 
                      filename: uploadedFileName,
                      user_prosthetic: user_prosthetic
                     })
=======
                    body: JSON.stringify({ filename: uploadedFileName })
>>>>>>> 9ecbfdd4
                });
                const data = await res.json();
                alert(data.message || data.error);
                uploadedFileName = null;
            } catch (error) {
                console.error('Error removing file:', error);
            }
        }
      });

      /********************************************
       * UTILS
       *******************************************/
      function setText(id, text) {
        document.getElementById(id).textContent = text;
      }
      function toggle(id, hidden) {
        document.getElementById(id).classList[hidden ? 'add' : 'remove']('hidden');
      }
      function resetUI() {
        stopWebcam();
        stopFrameProcessing();
        toggle('startExerciseButton', true);
        toggle('nextStepButton', true);
        toggle('finishExerciseButton', true);
        setText('currentStepDisplay', 'N/A');
        setText('vlmFeedbackOutput', 'Awaiting feedback...');
        setText('vlmStatusOutput', 'Idle');
        document.getElementById('exerciseStepsList').innerHTML = '<li>Loading steps...</li>';
      }

      function showFeedback(feedback) {
        const feedbackSection = document.getElementById('feedbackSection');
        const feedbackContent = document.getElementById('feedbackContent');
        
        feedbackContent.textContent = feedback;
        feedbackSection.style.display = 'block';  // Only show after successful analysis
      }

      function showError(message) {
        const errorElement = document.getElementById('errorMessage');
        errorElement.textContent = message;
        errorElement.style.display = 'block';
      }

      /********************************************
       * INIT
       *******************************************/
      document.addEventListener('DOMContentLoaded', () => {
        // open default tab
        switchTab('symptomsTab', document.querySelector('.tab-button'));
      });
    </script>
  </body>
</html><|MERGE_RESOLUTION|>--- conflicted
+++ resolved
@@ -278,10 +278,6 @@
         </div>
 
         <button id="cancelUploadBtn">Cancel Upload</button>
-<<<<<<< HEAD
-=======
-        <button id="nextExerciseButton" class="hidden secondary">Next Exercise</button>
->>>>>>> 9ecbfdd4
       </div>
       <p id="inlineUploadStatus" style="margin-top: 0.5rem; font-weight: bold;"></p>
 
@@ -882,11 +878,8 @@
         document.getElementById('inlinePdfFileInput').value = "";
         document.getElementById('inlineFileNameDisplay').textContent = 'No file chosen';
         document.getElementById('inlineUploadStatus').textContent = '';
-<<<<<<< HEAD
 
         const user_prosthetic = document.getElementById('prostheticInput').value;
-=======
->>>>>>> 9ecbfdd4
     
         // Notify backend if file was uploaded
         if (uploadedFileName) {
@@ -896,14 +889,10 @@
                     headers: {
                         'Content-Type': 'application/json'
                     },
-<<<<<<< HEAD
                     body: JSON.stringify({ 
                       filename: uploadedFileName,
                       user_prosthetic: user_prosthetic
                      })
-=======
-                    body: JSON.stringify({ filename: uploadedFileName })
->>>>>>> 9ecbfdd4
                 });
                 const data = await res.json();
                 alert(data.message || data.error);
